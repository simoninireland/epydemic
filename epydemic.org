--- conflicted
+++ resolved
@@ -7,15 +7,12 @@
 
 *** Release 1.7.1
 
-**** Coding [0/2]
+**** Coding [1/3]
 
     - [ ] Add degree-distribution-preserving rewiring functions to
       randomise networks while preserving p_k or P(k, k')
       cite:UnreasonableEffectiveness
-<<<<<<< HEAD
     - [ ] Integrate GF library
-=======
->>>>>>> f8bb0f10
     - [X] Add flag to parameters about the network topology used
       (branch topology-flag)
 
@@ -76,11 +73,7 @@
        tests to see whether it's possible to run ~ipyparallel~ in this
        way (which I think it is).
 
-<<<<<<< HEAD
-*** TODO Generating function library [8/8]
-=======
 *** Generating function library [6/6]
->>>>>>> f8bb0f10
 
     branch gf
 
@@ -88,13 +81,8 @@
     network generator classes, so we can use this formalism easily
     alongside epydemic's simulations. In particular we need the
     high-order-numerical-derivative function to be able to extract
-<<<<<<< HEAD
-    probabilities etc. (This turns out to be straightforward by using
-    `mpmath`.
-=======
     probabilities etc. (This turns out to be perfectly possible using
     the factorial functions from mpmath.)
->>>>>>> f8bb0f10
 
     The biggest challenge might be to write documentation....
 
@@ -102,41 +90,12 @@
     symbolic package with the generating functions in them, for use in
     Sage. This would then complement the numerical side.
 
-<<<<<<< HEAD
-    - [X] Basic structures
-
-    There are several ways we might want to specify a GF:
-
-    - as a single function that captures the entire series in one
-      expression
-    - as a sequence of coefficient literals, for example extracted
-      from the degree histogram of a network
-    - as a function that takes the degree of a term in the GF and
-      returns the corresponding coefficient
-    - As a function that takes the degree and the current coefficient
-      and returns a new one, for deriving GFs from one another
-    - as a derivative to some order of another GF
-    - as a composition of underlying GFs to get GFs of several
-      variables
-
-    All feel like they'd be useful for the applications you find in
-    the literature.
-
-    - [X] Different coefficient specifiers
-    - [X] Differentiate to high degree
-    - [X] Derivatives
-    - [X] Extract coefficients
-    - [X] Apply
-    - [X] Standard distributions
-    - [X] Tests
-=======
     - [X] First version
     - [X] Integrate with calls etc, so they behave like functions
     - [X] Access coefficients by index
     - [X] High-degree (k=1000) coefficient extraction
     - [X] Derivatives
     - [X] Test suite
->>>>>>> f8bb0f10
 
 *** Paper on draw set implementation
 
